---
description: Pipeline for parsing microsoft atp logs
processors:
- set:
    field: event.ingested
    value: '{{_ingest.timestamp}}'
- remove:
    field:
      - message
      - json.comments
      - host
    ignore_missing: true
- remove:
    field:
      - json.alerts
    ignore_missing: true
    if: 'ctx?.json?.alerts == null || ctx?.json?.alerts instanceof List'

#########################
## ECS General Mapping ##
#########################
- script:
    lang: painless
    if: ctx?.json != null
    source: |
      void handleMap(Map map) {
        for (def x : map.values()) {
          if (x instanceof Map) {
              handleMap(x);
          } else if (x instanceof List) {
              handleList(x);
          }
        }
      map.values().removeIf(v -> v == null);
      }
      void handleList(List list) {
        for (def x : list) {
            if (x instanceof Map) {
                handleMap(x);
            } else if (x instanceof List) {
                handleList(x);
            }
        }
      }
      handleMap(ctx);

- set:
    field: cloud.provider
    value: azure
- set:
    field: '@timestamp'
    value: '{{json.lastUpdateTime}}'
    if: ctx?.json?.lastUpdateTime != null
- rename:
    field: json.alerts.title
    target_field: message
    ignore_missing: true
- rename:
    field: json.incidentName
    target_field: message
    ignore_missing: true
    if: ctx?.message == null

#######################
## ECS Event Mapping ##
#######################
- set:
    field: event.kind
    value: alert
# Events returned from the API is always in UTC, so should never use anything else
- set:
    field: event.timezone
    value: UTC
- set:
    field: event.action
    value: '{{json.alerts.category}}'
    if: ctx.json?.alerts?.category != null
- set:
    field: event.provider
    value: '{{json.alerts.serviceSource}}'
    if: ctx.json?.alerts?.serviceSource != null
- set:
    field: event.created
    value: '{{json.createdTime}}'
    if: ctx.json?.createdTime != null
- append:
    field: event.category
    value: host
- append:
    field: event.category
    value: malware
    if: ctx.json?.determination == 'Malware'
- append:
    field: event.category
    value: process
    if: ctx.json?.entities?.entityType == 'Process'
- append:
    field: event.type
    value: user
    if: ctx.json?.entities?.entityType == 'User'
- append:
    field: event.type
    value:
      - creation
      - start
    if: ctx.json?.status == 'New'
- append:
    field: event.type
    value: end
    if: ctx.json?.status == 'Resolved'
- rename:
    field: json.alerts.alertId
    target_field: event.id
    ignore_missing: true
- rename:
    field: json.alerts.firstActivity
    target_field: event.start
    ignore_missing: true
- rename:
    field: json.alerts.lastActivity
    target_field: event.end
    ignore_missing: true
- set:
    field: event.severity
    value: 0
    if: ctx.json?.severity == 'Unspecified'
- set:
    field: event.severity
    value: 1
    if: ctx.json?.severity == 'Informational'
- set:
    field: event.severity
    value: 2
    if: ctx.json?.severity == 'Low'
- set:
    field: event.severity
    value: 3
    if: ctx.json?.severity == 'Medium'
- set:
    field: event.severity
    value: 4
    if: ctx.json?.severity == 'High'
- script:
    lang: painless
    if: "ctx?.event?.start != null && ctx?.event?.end != null"
    source: >
      Instant eventstart = ZonedDateTime.parse(ctx?.event?.start).toInstant();
      Instant eventend = ZonedDateTime.parse(ctx?.event?.end).toInstant();
      ctx.event['duration'] = ChronoUnit.NANOS.between(eventstart, eventend);

########################
## ECS Threat Mapping ##
########################
- set:
    field: threat.framework
    value: MITRE ATT&CK
    if: ctx?.json?.alerts?.category != null
- rename:
    field: json.alerts.category
    target_field: threat.technique.name
    ignore_missing: true
- rename:
    field: json.alerts.description
    target_field: rule.description
    ignore_missing: true
    if: ctx?.json?.alerts != null && ctx.json?.alerts?.description.length() < 1020

######################
## ECS File Mapping ##
######################
- rename:
    field: json.alerts.entities.fileName
    target_field: file.name
    ignore_missing: true
- rename:
    field: json.alerts.entities.sha256
    target_field: file.hash.sha256
    ignore_missing: true
- rename:
    field: json.alerts.entities.sha1
    target_field: file.hash.sha1
    ignore_missing: true
- rename:
    field: json.alerts.entities.filePath
    target_field: file.path
    ignore_missing: true

#########################
## ECS Process Mapping ##
#########################
- rename:
    field: json.alerts.entities.processId
    target_field: process.pid
    ignore_missing: true
- rename:
    field: json.alerts.entities.processCommandLine
    target_field: process.command_line
    ignore_missing: true
- rename:
    field: json.alerts.entities.processCreationTime
    target_field: process.start
    ignore_missing: true
- rename:
    field: json.alerts.entities.parentProcessId
    target_field: process.parent.pid
    ignore_missing: true
- rename:
    field: json.alerts.entities.parentProcessCreationTime
    target_field: process.parent.start
    ignore_missing: true

##########################
## ECS Observer Mapping ##
##########################
- set:
    field: observer.product
    value: 365 Defender
- set:
    field: observer.vendor
    value: Microsoft
- rename:
    field: json.alerts.serviceSource
    target_field: observer.name
    ignore_missing: true

#####################
## ECS URL Mapping ##
#####################
- rename:
    field: json.alerts.entities.url
    target_field: url.full
    ignore_missing: true
<<<<<<< HEAD
    if: ctx?.json?.alerts?.entities?.url != null
=======
    if: ctx?.json?.entities?.url != null
>>>>>>> a83dd1e2
- uri_parts:
    field: url.full
    ignore_failure: true
    if: ctx?.url?.full != null
######################
## ECS User Mapping ##
######################
- rename:
    field: json.alerts.entities.userPrincipalName
    target_field: user.name
    ignore_missing: true
- rename:
    field: json.alerts.entities.domainName
    target_field: user.domain
    ignore_missing: true
- rename:
    field: json.alerts.entities.aadUserId
    target_field: user.id
    ignore_missing: true

##############################
##   ECS host.user Mapping  ##
## Deprecated since ECS 1.8 ##
##############################
- set:
    field: host.user.name
    value: '{{user.name}}'
    ignore_empty_value: true
- set:
    field: host.user.domain
    value: '{{user.domain}}'
    ignore_empty_value: true
- set:
    field: host.user.id
    value: '{{user.id}}'
    ignore_empty_value: true

#########################
## ECS Related Mapping ##
#########################
- append:
    field: related.ip
    value: '{{json.alerts.entities.ipAddress}}'
    if: ctx?.json?.alerts?.entities?.ipAddress != null
- append:
    field: related.user
    value: '{{user.name}}'
<<<<<<< HEAD
    if: ctx?.user?.name != null
=======
    if: ctx.user?.name != null
>>>>>>> a83dd1e2
- append:
    field: related.hash
    value: '{{file.hash.sha1}}'
    if: ctx?.file?.hash?.sha1 != null
- append:
    field: related.hash
    value: '{{file.hash.sha256}}'
    if: ctx?.file?.hash?.sha256 != null
- append:
    field: related.hosts
    value: '{{host.hostname}}'
    if: ctx?.host?.hostname != null

#############
## Cleanup ##
#############
- convert:
    field: json.alerts.incidentId
    type: string
    ignore_missing: true
- convert:
    field: json.incidentId
    type: string
    ignore_missing: true
- remove:
    field: json.alerts.mitreTechniques
    ignore_missing: true
    if: 'ctx?.json?.alerts != null && ctx?.json?.alerts?.mitreTechniques.isEmpty()'
- remove:
    field: json.alerts.devices
    ignore_missing: true
    if: 'ctx?.json?.alerts != null && ctx?.json?.alerts?.devices.isEmpty()'
- remove:
    field: json.tags
    ignore_missing: true
    if: 'ctx?.json?.alerts != null && ctx?.json?.tags.isEmpty()'
- remove:
    ignore_missing: true
    field:
      - json.createdTime
      - json.severity
      - json.lastUpdateTime
- rename:
    field: json
    target_field: microsoft.m365_defender
    ignore_missing: true
on_failure:
- set:
    field: error.message
    value: '{{_ingest.on_failure_message}}'<|MERGE_RESOLUTION|>--- conflicted
+++ resolved
@@ -230,11 +230,7 @@
     field: json.alerts.entities.url
     target_field: url.full
     ignore_missing: true
-<<<<<<< HEAD
     if: ctx?.json?.alerts?.entities?.url != null
-=======
-    if: ctx?.json?.entities?.url != null
->>>>>>> a83dd1e2
 - uri_parts:
     field: url.full
     ignore_failure: true
@@ -282,11 +278,7 @@
 - append:
     field: related.user
     value: '{{user.name}}'
-<<<<<<< HEAD
     if: ctx?.user?.name != null
-=======
-    if: ctx.user?.name != null
->>>>>>> a83dd1e2
 - append:
     field: related.hash
     value: '{{file.hash.sha1}}'
