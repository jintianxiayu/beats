--- conflicted
+++ resolved
@@ -16,10 +16,7 @@
       - ./module/apache/_meta/env
       - ./module/ceph/_meta/env
       - ./module/consul/_meta/env
-<<<<<<< HEAD
-=======
       - ./module/coredns/_meta/env
->>>>>>> de955be0
       - ./module/couchbase/_meta/env
       - ./module/couchdb/_meta/env
       - ./module/dropwizard/_meta/env
@@ -67,12 +64,9 @@
   consul:
     build: ./module/consul/_meta
 
-<<<<<<< HEAD
-=======
   coredns:
     build: ./module/coredns/_meta
 
->>>>>>> de955be0
   couchbase:
     build: ./module/couchbase/_meta
 
