{
    "@timestamp": "2017-10-12T08:05:34.853Z",
<<<<<<< HEAD
    "agent": {
        "hostname": "host.example.com",
        "name": "host.example.com"
    },
=======
>>>>>>> de955be0
    "etcd": {
        "api_version": "2",
        "self": {
            "id": "8e9e05c52164694d",
            "leaderinfo": {
                "leader": "8e9e05c52164694d",
<<<<<<< HEAD
                "starttime": "2019-02-18T21:42:23.191073075Z",
                "uptime": "23m12.747903053s"
=======
                "starttime": "2019-03-25T18:00:33.457653099+01:00",
                "uptime": "20.338096195s"
>>>>>>> de955be0
            },
            "name": "default",
            "recv": {
                "appendrequest": {
                    "count": 0
                },
                "bandwidthrate": 0,
                "pkgrate": 0
            },
            "send": {
                "appendrequest": {
                    "count": 0
                },
                "bandwidthrate": 0,
                "pkgrate": 0
            },
<<<<<<< HEAD
            "starttime": "2019-02-18T21:42:21.490011868Z",
=======
            "starttime": "2019-03-25T18:00:32.755273186+01:00",
>>>>>>> de955be0
            "state": "StateLeader"
        }
    },
    "event": {
        "dataset": "etcd.self",
        "duration": 115000,
        "module": "etcd"
    },
    "metricset": {
        "name": "self"
    },
    "service": {
        "address": "127.0.0.1:2379",
        "type": "etcd"
    }
}<|MERGE_RESOLUTION|>--- conflicted
+++ resolved
@@ -1,25 +1,13 @@
 {
     "@timestamp": "2017-10-12T08:05:34.853Z",
-<<<<<<< HEAD
-    "agent": {
-        "hostname": "host.example.com",
-        "name": "host.example.com"
-    },
-=======
->>>>>>> de955be0
     "etcd": {
         "api_version": "2",
         "self": {
             "id": "8e9e05c52164694d",
             "leaderinfo": {
                 "leader": "8e9e05c52164694d",
-<<<<<<< HEAD
-                "starttime": "2019-02-18T21:42:23.191073075Z",
-                "uptime": "23m12.747903053s"
-=======
                 "starttime": "2019-03-25T18:00:33.457653099+01:00",
                 "uptime": "20.338096195s"
->>>>>>> de955be0
             },
             "name": "default",
             "recv": {
@@ -36,11 +24,7 @@
                 "bandwidthrate": 0,
                 "pkgrate": 0
             },
-<<<<<<< HEAD
-            "starttime": "2019-02-18T21:42:21.490011868Z",
-=======
             "starttime": "2019-03-25T18:00:32.755273186+01:00",
->>>>>>> de955be0
             "state": "StateLeader"
         }
     },
