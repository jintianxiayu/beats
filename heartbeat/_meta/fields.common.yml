- key: common
  title: "Common heartbeat monitor"
  description:
  fields:
    - name: monitor
      type: group
      description: >
        Common monitor fields.

      fields:
        - name: type
          type: keyword
          description: >
            The monitor type.

        - name: name
          type: keyword
          description: >
            The monitors configured name
          multi_fields:
            - name: text
              type: text
              analyzer: simple

        - name: id
          type: keyword
          description: >
            The monitors full job ID as used by heartbeat.
          multi_fields:
            - name: text
              type: text
              analyzer: simple

        - name: duration
          type: group
          description: Total monitoring test duration
          fields:
            - name: us
              type: long
              description: Duration in microseconds

        - name: scheme
          type: alias
          path: url.scheme
          migration: true
          description: >
            Address url scheme. For example `tcp`, `tls`, `http`, and `https`.

        - name: host
          type: alias
          path: url.domain
          migration: true
          description: >
            Hostname of service being monitored. Can be missing, if service is
            monitored by IP.

        - name: ip
          type: ip
          description: >
            IP of service being monitored. If service is monitored by hostname,
            the `ip` field contains the resolved ip address for the current host.

        - name: status
          required: true
          type: keyword
          description: >
            Indicator if monitor could validate the service to be available.

        - name: check_group
          type: keyword
          description: >
            A token unique to a simultaneously invoked group of checks as in the case where multiple IPs are checked for a single DNS entry.

        - name: timespan
          type: date_range
          description: >
            Time range this ping reported starting at the instant the check was started, ending at the start of the next scheduled check.

- key: summary
  title: "Monitor summary"
  description:
  fields:
    - name: summary
      type: group
      description: "Present in the last event emitted during a check. If a monitor checks multiple endpoints, as is the case with `mode: all`."
      fields:
        - name: up
          type: integer
          description: >
            The number of endpoints that succeeded
        - name: down
          type: integer
          description: >
            The number of endpoints that failed

- key: resolve
  title: "Host lookup"
  description:
  fields:
    - name: resolve
      type: group
      description: >
        Host lookup fields.
      fields:
        - name: host
          type: alias
          path: url.domain
          migration: true
          description: >
            Hostname of service being monitored.

        - name: ip
          type: ip
          description: >
            IP address found for the given host.

        - name: rtt
          type: group
          description: Duration required to resolve an IP from hostname.
          fields:
            - name: us
              type: long
              description: Duration in microseconds

<<<<<<< HEAD
- key: synthetics
  title: "Synthetics types"
  description:
  fields:
    - name: synthetics
      type: group
      description: >
        Synthetics related fields.
      fields:
        - name: type
          type: keyword
        - name: package_version
          type: keyword
        - name: index
          type: integer
          description: >
            Indexed used for creating total order of all events
            in this invocation.
        - name: payload
          type: object
          enabled: false
        - name: blob
          type: binary
          description: binary data payload
        - name: blob_mime
          type: keyword
          description: mime type of blob data
        - name: step
          type: group
          fields:
            - name: name
              type: text
            - name: index
              type: integer
        - name: journey
          type: group
          fields:
            - name: name
              type: text
            - name: id
              type: keyword
        - name: error
          type: group
          fields:
            - name: name
              type: keyword
            - name: message
              type: text
            - name: stack
              type: text
=======
- key: http
  title: "HTTP monitor"
  description:
  fields:
    - name: http
      type: group
      description: >
        HTTP related fields.
      fields:
        - name: url
          type: alias
          path: url.full
          migration: true
          description: >
            Service url used by monitor.
        - name: response
          type: group
          fields:
            - name: body
              type: group
              fields:
                - name: hash
                  type: keyword
                  description: >
                    Hash of the full response body. Can be used to group responses with identical hashes.
            - name: redirects
              type: keyword
              description: >
                List of redirects followed to arrive at final content. Last item on the list is the URL for which
                body content is shown.
            - name: headers.*
              type: object
              enabled: false
              description: >
                The canonical headers of the monitored HTTP response.
        - name: rtt
          type: group
          description: >
            HTTP layer round trip times.
          fields:
            - name: validate
              type: group
              description: |
                Duration between first byte of HTTP request being written and
                response being processed by validator. Duration based on already
                available network connection.

                Note: if validator is not reading body or only a prefix, this
                      number does not fully represent the total time needed
                      to read the body.
              fields:
                - name: us
                  type: long
                  description: Duration in microseconds

            - name: validate_body
              type: group
              description: |
                Duration of validator required to read and validate the response
                body.

                Note: if validator is not reading body or only a prefix, this
                      number does not fully represent the total time needed
                      to read the body.
              fields:
                - name: us
                  type: long
                  description: Duration in microseconds

            - name: write_request
              type: group
              description:
                Duration of sending the complete HTTP request. Duration based on
                already available network connection.
              fields:
                - name: us
                  type: long
                  description: Duration in microseconds

            - name: response_header
              type: group
              description:
                Time required between sending the start of sending the HTTP
                request and first byte from HTTP response being read. Duration
                based on already available network connection.
              fields:
                - name: us
                  type: long
                  description: Duration in microseconds

            - name: content.us
              type: long
              description: Time required to retrieved the content in micro seconds.

            - name: total
              type: group
              description: |
                Duration required to process the HTTP transaction. Starts with
                the initial TCP connection attempt. Ends with after validator
                did check the response.

                Note: if validator is not reading body or only a prefix, this
                      number does not fully represent the total time needed.
              fields:
                - name: us
                  type: long
                  description: Duration in microseconds
- key: tcp
  title: "TCP layer"
  description:
  fields:
    - name: tcp
      type: group
      description: >
        TCP network layer related fields.
      fields:
        - name: port
          type: alias
          path: url.port
          migration: true
          description: >
            Service port number.

        - name: rtt
          type: group
          description: >
            TCP layer round trip times.
          fields:
            - name: connect
              type: group
              description: >
                Duration required to establish a TCP connection based on already
                available IP address.
              fields:
                - name: us
                  type: long
                  description: Duration in microseconds

            - name: validate
              type: group
              description: >
                Duration of validation step based on existing TCP connection.
              fields:
                - name: us
                  type: long
                  description: Duration in microseconds
- key: socks5
  title: "SOCKS5 proxy"
  description:
  fields:
    - name: socks5
      type: group
      description: >
        SOCKS5 proxy related fields:
      fields:
        - name: rtt
          type: group
          description: >
            TLS layer round trip times.
          fields:
            - name: connect
              type: group
              description: >
                Time required to establish a connection via SOCKS5 to endpoint
                based on available connection to SOCKS5 proxy.
              fields:
                - name: us
                  type: long
                  description: Duration in microseconds

- key: tls
  title: "TLS encryption layer"
  description:
  fields:
    - name: tls
      type: group
      description: >
        TLS layer related fields.
      fields:
        - name: certificate_not_valid_before
          type: date
          deprecated: 7.8.0
          description: Deprecated in favor of `tls.server.x509.not_before`. Earliest time at which the connection's certificates are valid.
        - name: certificate_not_valid_after
          deprecated: 7.8.0
          type: date
          description: Deprecated in favor of `tls.server.x509.not_after`. Latest time at which the connection's certificates are valid.
        - name: rtt
          type: group
          description: >
            TLS layer round trip times.
          fields:
            - name: handshake
              type: group
              description: >
                Time required to finish TLS handshake based on already available network
                connection.
              fields:
                - name: us
                  type: long
                  description: Duration in microseconds
        - name: server
          type: group
          description: Detailed x509 certificate metadata
          fields:
              - name: version_number
                type: keyword
                ignore_above: 1024
                description: Version of x509 format.
                example: 3
                default_field: false

- key: icmp
  title: "ICMP"
  description:
  fields:
    - name: icmp
      type: group
      description: >
        IP ping fields.
      fields:
        - name: requests
          type: integer
          description: >
            Number if ICMP EchoRequests send.

        - name: rtt
          type: group
          description: ICMP Echo Request and Reply round trip time
          fields:
            - name: us
              type: long
              description: Duration in microseconds
>>>>>>> dcb24889
<|MERGE_RESOLUTION|>--- conflicted
+++ resolved
@@ -122,7 +122,6 @@
               type: long
               description: Duration in microseconds
 
-<<<<<<< HEAD
 - key: synthetics
   title: "Synthetics types"
   description:
@@ -173,7 +172,6 @@
               type: text
             - name: stack
               type: text
-=======
 - key: http
   title: "HTTP monitor"
   description:
@@ -406,5 +404,4 @@
           fields:
             - name: us
               type: long
-              description: Duration in microseconds
->>>>>>> dcb24889
+              description: Duration in microseconds